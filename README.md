# Classification-PyTorch
## Installation

### Dependencies
torch\
<<<<<<< HEAD
torchvision\
=======
>>>>>>> cf78d850
torchsummary\
tensorboard\
opencv-python

### Clone the repository
```
git clone git@github.com:hoel-bagard/Classification-PyTorch.git --recurse-submodules
```

### Get some data and format it:

You need to split the data between two folders: "Train" and "Validation" (the names are hard coded). You then need to create a classes.names next to the Train and Validation folder, with the names of the classes (one per line).


## Config files
In the config folder of this repo you will find two config template files. You need to copy them and remove the "_template" part.

### DataConfig
Contains most of the parameters regarding the data. Most of the values in the template can be kept as they are. The 3 paths usually need to be modified for each training (`DATA_PATH`, `CHECKPOINT_DIR` & `TB_DIR`). 

### ModelConfig
Contains the parameters that influence training. The default values should work fine, but you can try to tweak them to get better results. For the `MAX_EPOCHS` value, usually around 400 or 600 epochs is enough, you will need to train at least once to get an idea for your particular dataset.

## Train
Once you have the environment all set up and your two config files ready, training an AI is straight forward. Just connect to the server of your choice (make sure the dependencies are installed) and run the following command: 
```
CUDA_VISIBLE_DEVICES=0 python train.py
```

Notes:
The whole code folder will be copied in the checkpoint directory, in order to always have code that goes with the checkpoints. This means that you should not put your virtualenv or checkpoint directory in the code folder.
`CUDA_VISIBLE_DEVICES` is used to select with GPU to use. Check that the one you plan to use is free before you use it by running the `nvidia-smi` command.<|MERGE_RESOLUTION|>--- conflicted
+++ resolved
@@ -3,10 +3,6 @@
 
 ### Dependencies
 torch\
-<<<<<<< HEAD
-torchvision\
-=======
->>>>>>> cf78d850
 torchsummary\
 tensorboard\
 opencv-python
