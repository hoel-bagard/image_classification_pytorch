from collections import OrderedDict
from typing import Union, Callable

import numpy as np
import torch
import torch.nn as nn

from src.networks.layers import DarknetBlock
<<<<<<< HEAD
from src.torch_utils.networks.network_utils import (
    layer_init,
    get_cnn_output_size
)
=======
from src.torch_utils.networks.network_utils import layer_init
>>>>>>> cf78d850


class SmallDarknet(nn.Module):
    def __init__(self,
                 channels: list[int],
                 sizes: list[Union[int, tuple[int, int, int]]],
                 strides: list[Union[int, tuple[int, int, int]]],
                 paddings: list[Union[int, tuple[int, int, int]]],
                 blocks: list[int],
                 nb_classes: int,
                 layer_init: Callable[[nn.Module], None] = layer_init, **kwargs):
        """
        Feature extractor
        Args:
            channels: List with the number of channels for each convolution
            sizes: List with the kernel size for each convolution
            strides: List with the stride for each convolution
            paddings: List with the padding for each convolution
            blocks: List with the number of blocks for the darknet blocks
            nb_class: Number of output classes
            layer_init: Function used to initialise the layers of the network
        """
        super().__init__()
        self.feature_extractor = nn.Sequential(*[DarknetBlock(channels[i-1], channels[i], blocks[i-1])
                                                 for i in range(1, len(channels))])

        # feature_extractor_output_shape: int = get_cnn_output_size(kwargs["image_sizes"], sizes, strides, paddings,
        #                                                           output_channels=channels[-1], dense=True)
        fe_output = np.prod(self.feature_extractor(torch.zeros(1, 3,
                                                               *kwargs["image_sizes"],
                                                               device="cpu")).shape[1:])

        self.dense = nn.Linear(fe_output, nb_classes)

        # Used for grad-cam
        self.gradients: torch.Tensor = None
        self.activations: torch.Tensor = None

        self.apply(layer_init)

    def forward(self, inputs):
        x = self.feature_extractor(inputs)

        # Used for grad-cam
        if self.train and x.requires_grad:
            x.register_hook(self.activations_hook)
            self.activations = x

        x = torch.flatten(x, start_dim=1)
        x = self.dense(x)
        x = torch.sigmoid(x)  # TODO: Maybe not sigmoid ?
        return x

    # hook for the gradients of the activations
    def activations_hook(self, grad):
        self.gradients = grad

    def get_gradients(self):
        return self.gradients

    def get_activations(self):
        return self.activations

    def get_weight_and_grads(self):
        weight_grads = OrderedDict()
        for ind, block in enumerate(self.feature_extractor):
            weight_grads[f"block_{ind}"] = block.conv.weight, block.conv.weight.grad
        weight_grads["dense"] = self.dense.weight, self.dense.weight.grad
        return weight_grads<|MERGE_RESOLUTION|>--- conflicted
+++ resolved
@@ -6,14 +6,7 @@
 import torch.nn as nn
 
 from src.networks.layers import DarknetBlock
-<<<<<<< HEAD
-from src.torch_utils.networks.network_utils import (
-    layer_init,
-    get_cnn_output_size
-)
-=======
 from src.torch_utils.networks.network_utils import layer_init
->>>>>>> cf78d850
 
 
 class SmallDarknet(nn.Module):
